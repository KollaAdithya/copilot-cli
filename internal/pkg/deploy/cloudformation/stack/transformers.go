--- conflicted
+++ resolved
@@ -93,14 +93,7 @@
 	sort.Strings(keys)
 	for _, name := range keys {
 		config := s[name]
-<<<<<<< HEAD
 		imageURI, _ := config.ImageURI()
-		port, protocol, err := manifest.ParsePortMapping(config.Port)
-		if err != nil {
-			return nil, err
-		}
-=======
->>>>>>> 0756e9c8
 		entrypoint, err := convertEntryPoint(config.EntryPoint)
 		if err != nil {
 			return nil, err
